[package]
description = "Parity JSON-RPC servers."
name = "parity-rpc"
version = "1.7.0"
license = "GPL-3.0"
authors = ["Parity Technologies <admin@parity.io>"]

[lib]

[dependencies]
cid = "0.2.1"
futures = "0.1"
log = "0.3"
multihash = "0.5"
order-stat = "0.1"
rand = "0.3.14"
rust-crypto = "0.2.36"
rustc-serialize = "0.3"
semver = "0.6"
serde = "0.9"
serde_derive = "0.9"
serde_json = "0.9"
time = "0.1"
tokio-timer = "0.1"
transient-hashmap = "0.4"
<<<<<<< HEAD
=======
cid = "0.2.1"
multihash = "0.5"
rust-crypto = "0.2.36"
rand = "0.3"
>>>>>>> 0bd4d5bb

jsonrpc-core = { git = "https://github.com/paritytech/jsonrpc.git", branch = "parity-1.7" }
jsonrpc-http-server = { git = "https://github.com/paritytech/jsonrpc.git", branch = "parity-1.7" }
jsonrpc-minihttp-server = { git = "https://github.com/paritytech/jsonrpc.git", branch = "parity-1.7" }
jsonrpc-ws-server = { git = "https://github.com/paritytech/jsonrpc.git", branch = "parity-1.7" }
jsonrpc-ipc-server = { git = "https://github.com/paritytech/jsonrpc.git", branch = "parity-1.7" }
jsonrpc-macros = { git = "https://github.com/paritytech/jsonrpc.git", branch = "parity-1.7" }
jsonrpc-pubsub = { git = "https://github.com/paritytech/jsonrpc.git", branch = "parity-1.7" }

ethcore-io = { path = "../util/io" }
ethcore-ipc = { path = "../ipc/rpc" }
ethcore-util = { path = "../util" }
ethcore = { path = "../ethcore" }
ethcrypto = { path = "../ethcrypto" }
ethkey = { path = "../ethkey" }
ethstore = { path = "../ethstore" }
ethash = { path = "../ethash" }
ethsync = { path = "../sync" }
ethjson = { path = "../json" }
ethcore-devtools = { path = "../devtools" }
ethcore-light = { path = "../ethcore/light" }
ethcore-logger = { path = "../logger" }
parity-updater = { path = "../updater" }
parity-reactor = { path = "../util/reactor" }
rlp = { path = "../util/rlp" }
fetch = { path = "../util/fetch" }
stats = { path = "../util/stats" }

clippy = { version = "0.0.103", optional = true}
pretty_assertions = "0.1"

[features]
dev = ["clippy", "ethcore/dev", "ethcore-util/dev", "ethsync/dev"]<|MERGE_RESOLUTION|>--- conflicted
+++ resolved
@@ -8,13 +8,13 @@
 [lib]
 
 [dependencies]
-cid = "0.2.1"
+cid = "0.2"
 futures = "0.1"
 log = "0.3"
 multihash = "0.5"
 order-stat = "0.1"
-rand = "0.3.14"
-rust-crypto = "0.2.36"
+rand = "0.3"
+rust-crypto = "0.2"
 rustc-serialize = "0.3"
 semver = "0.6"
 serde = "0.9"
@@ -23,13 +23,6 @@
 time = "0.1"
 tokio-timer = "0.1"
 transient-hashmap = "0.4"
-<<<<<<< HEAD
-=======
-cid = "0.2.1"
-multihash = "0.5"
-rust-crypto = "0.2.36"
-rand = "0.3"
->>>>>>> 0bd4d5bb
 
 jsonrpc-core = { git = "https://github.com/paritytech/jsonrpc.git", branch = "parity-1.7" }
 jsonrpc-http-server = { git = "https://github.com/paritytech/jsonrpc.git", branch = "parity-1.7" }
