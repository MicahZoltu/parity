// Copyright 2015-2017 Parity Technologies (UK) Ltd.
// This file is part of Parity.

// Parity is free software: you can redistribute it and/or modify
// it under the terms of the GNU General Public License as published by
// the Free Software Foundation, either version 3 of the License, or
// (at your option) any later version.

// Parity is distributed in the hope that it will be useful,
// but WITHOUT ANY WARRANTY; without even the implied warranty of
// MERCHANTABILITY or FITNESS FOR A PARTICULAR PURPOSE.  See the
// GNU General Public License for more details.

// You should have received a copy of the GNU General Public License
// along with Parity.  If not, see <http://www.gnu.org/licenses/>.

import sinon from 'sinon';
import store from 'store';

import SavedRequests, { LS_REQUESTS_KEY } from './savedRequests';

const NETWORK_ID = 42;
const DEFAULT_REQUEST = {
  requestId: '0x1',
  transaction: {}
};

<<<<<<< HEAD
const api = createApi(NETWORK_ID);
const api2 = createApi(1);
=======
const SIGNED_REQUEST = {
  requestId: '0x2',
  transactionHash: '0xabcdef',
  transaction: {}
};

const api = createApi();
>>>>>>> 5d973f8e
const savedRequests = new SavedRequests();

function createApi (networkVersion) {
  return {
    parity: {
<<<<<<< HEAD
      checkRequest: sinon.stub().resolves()
    },
    net: {
      version: sinon.stub().resolves(networkVersion)
=======
      checkRequest: sinon.stub().resolves(),
      localTransactions: sinon.stub().resolves([])
>>>>>>> 5d973f8e
    }
  };
}

describe('views/Application/Requests/savedRequests', () => {
  beforeEach((done) => {
    store.set(LS_REQUESTS_KEY, {
<<<<<<< HEAD
      [NETWORK_ID]: {
        [DEFAULT_REQUEST.requestId]: DEFAULT_REQUEST
      }
=======
      [DEFAULT_REQUEST.requestId]: DEFAULT_REQUEST,
      [SIGNED_REQUEST.requestId]: SIGNED_REQUEST
>>>>>>> 5d973f8e
    });

    savedRequests.load(api)
      .then(() => done());
  });

  afterEach(() => {
    store.set(LS_REQUESTS_KEY, {});
  });

  it('gets requests from local storage', () => {
    const requests = savedRequests._get();

    expect(requests[DEFAULT_REQUEST.requestId]).to.deep.equal(DEFAULT_REQUEST);
  });

  it('sets requests to local storage', () => {
    savedRequests._set({});

    const requests = savedRequests._get();

    expect(requests).to.deep.equal({});
  });

  it('removes requests', () => {
    savedRequests.remove(DEFAULT_REQUEST.requestId);

    const requests = savedRequests._get();

    expect(requests[DEFAULT_REQUEST.requestId]).to.be.undefined;
  });

  it('saves new requests', () => {
    savedRequests.save(DEFAULT_REQUEST.requestId, { extraData: true });

    const requests = savedRequests._get();

    expect(requests[DEFAULT_REQUEST.requestId]).to.deep.equal({
      ...DEFAULT_REQUEST,
      extraData: true
    });
  });

  it('loads requests', () => {
    return savedRequests.load(api)
      .then((requests) => {
        expect(requests).to.deep.equal([ DEFAULT_REQUEST ]);
      });
  });

  it('loads requests from the right network', () => {
    return savedRequests.load(api2)
      .then((requests) => {
        expect(requests).to.deep.equal([]);
      });
  });
});<|MERGE_RESOLUTION|>--- conflicted
+++ resolved
@@ -19,16 +19,11 @@
 
 import SavedRequests, { LS_REQUESTS_KEY } from './savedRequests';
 
-const NETWORK_ID = 42;
 const DEFAULT_REQUEST = {
   requestId: '0x1',
   transaction: {}
 };
 
-<<<<<<< HEAD
-const api = createApi(NETWORK_ID);
-const api2 = createApi(1);
-=======
 const SIGNED_REQUEST = {
   requestId: '0x2',
   transactionHash: '0xabcdef',
@@ -36,21 +31,13 @@
 };
 
 const api = createApi();
->>>>>>> 5d973f8e
 const savedRequests = new SavedRequests();
 
-function createApi (networkVersion) {
+function createApi () {
   return {
     parity: {
-<<<<<<< HEAD
-      checkRequest: sinon.stub().resolves()
-    },
-    net: {
-      version: sinon.stub().resolves(networkVersion)
-=======
       checkRequest: sinon.stub().resolves(),
       localTransactions: sinon.stub().resolves([])
->>>>>>> 5d973f8e
     }
   };
 }
@@ -58,14 +45,8 @@
 describe('views/Application/Requests/savedRequests', () => {
   beforeEach((done) => {
     store.set(LS_REQUESTS_KEY, {
-<<<<<<< HEAD
-      [NETWORK_ID]: {
-        [DEFAULT_REQUEST.requestId]: DEFAULT_REQUEST
-      }
-=======
       [DEFAULT_REQUEST.requestId]: DEFAULT_REQUEST,
       [SIGNED_REQUEST.requestId]: SIGNED_REQUEST
->>>>>>> 5d973f8e
     });
 
     savedRequests.load(api)
@@ -115,11 +96,4 @@
         expect(requests).to.deep.equal([ DEFAULT_REQUEST ]);
       });
   });
-
-  it('loads requests from the right network', () => {
-    return savedRequests.load(api2)
-      .then((requests) => {
-        expect(requests).to.deep.equal([]);
-      });
-  });
 });