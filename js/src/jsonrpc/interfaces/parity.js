--- conflicted
+++ resolved
@@ -1907,7 +1907,6 @@
     }
   },
 
-<<<<<<< HEAD
   wsUrl: {
     section: SECTION_NODE,
     desc: 'Returns the hostname and the port of WebSockets/Signer server, error if not enabled.',
@@ -1916,7 +1915,9 @@
       type: String,
       desc: 'The hostname and port number',
       example: 'localhost:8546'
-=======
+    }
+  },
+
   composeTransaction: {
     desc: 'Given partial transaction request produces transaction with all fields filled in. Such transaction can be then signed externally.',
     params: [
@@ -1996,7 +1997,6 @@
       type: String,
       desc: 'Base58 encoded CID',
       example: 'QmSbFjqjd6nFwNHqsBCC7SK8GShGcayLUEtysJjNGhZAnC'
->>>>>>> 0d892034
     }
   }
 
