--- conflicted
+++ resolved
@@ -305,13 +305,8 @@
 	else { ty.clone() }
 }
 
-<<<<<<< HEAD
-pub fn has_ptr(ty: &P<ast::Ty>) -> bool {
-	if let ast::TyKind::Rptr(_, ref ptr_mut) = ty.node {
-=======
 fn has_ptr(ty: &P<ast::Ty>) -> bool {
 	if let ast::TyKind::Rptr(_, ref _ptr_mut) = ty.node {
->>>>>>> 11b0daf6
 		true
 	}
 	else { false }
