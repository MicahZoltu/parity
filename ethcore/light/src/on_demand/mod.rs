--- conflicted
+++ resolved
@@ -130,6 +130,10 @@
 		} else {
 			Some(self)
 		}
+	}
+
+	fn fill_unanswered(&mut self) {
+		self.requests.fill_unanswered();
 	}
 
 	// update the cached network requests.
@@ -452,41 +456,8 @@
 			}
 		}
 
-<<<<<<< HEAD
+		pending.fill_unanswered();
 		self.submit_pending(ctx.as_basic(), pending);
-=======
-		pending.requests.fill_unanswered();
-		if pending.requests.is_complete() {
-			let _ = pending.sender.send(pending.responses);
-
-			return;
-		}
-
-
-		// update network requests (unless we're done, in which case fulfill the future.)
-		let mut builder = basic_request::RequestBuilder::default();
-		let num_answered = pending.requests.num_answered();
-		let mut mapping = move |idx| idx - num_answered;
-
-		for request in pending.requests.requests().iter().skip(num_answered) {
-			let mut net_req = request.clone().into_net_request();
-
-			// all back-references with request index less than `num_answered` have
-			// been filled by now. all remaining requests point to nothing earlier
-			// than the next unanswered request.
-			net_req.adjust_refs(&mut mapping);
-			builder.push(net_req)
-				.expect("all back-references to answered requests have been filled; qed");
-		}
-
-		// update pending fields and re-queue.
-		let capabilities = guess_capabilities(&pending.requests.requests()[num_answered..]);
-		pending.net_requests = builder.build();
-		pending.required_capabilities = capabilities;
-
-		self.pending.write().push(pending);
-		self.attempt_dispatch(ctx.as_basic());
->>>>>>> 5d973f8e
 	}
 
 	fn tick(&self, ctx: &BasicContext) {
