--- conflicted
+++ resolved
@@ -223,11 +223,7 @@
 
 				Request::GasMemProvide(gas, mem, Some(requested))
 			},
-<<<<<<< HEAD
-			instructions::CREATE | instructions::CREATE_P2SH => {
-=======
 			instructions::CREATE | instructions::CREATE2 => {
->>>>>>> 5d973f8e
 				let gas = Gas::from(schedule.create_gas);
 				let mem = mem_needed(stack.peek(1), stack.peek(2))?;
 
