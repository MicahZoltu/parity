--- conflicted
+++ resolved
@@ -132,22 +132,6 @@
 	validate_score_transition: u64,
 	eip155_transition: u64,
 	validate_step_transition: u64,
-}
-
-// header-chain validator.
-struct EpochVerifier {
-	epoch_number: u64,
-	step: Arc<Step>,
-	subchain_validators: SimpleList,
-}
-
-impl super::EpochVerifier for EpochVerifier {
-	fn epoch_number(&self) -> u64 { self.epoch_number.clone() }
-	fn verify_light(&self, header: &Header) -> Result<(), Error> {
-		// always check the seal since it's fast.
-		// nothing heavier to do.
-		verify_external(header, &self.subchain_validators, &*self.step)
-	}
 }
 
 // header-chain validator.
@@ -400,12 +384,8 @@
 
 		// Ensure header is from the step after parent.
 		let parent_step = header_step(parent)?;
-<<<<<<< HEAD
-		if step <= parent_step {
-=======
 		if step == parent_step
 			|| (header.number() >= self.validate_step_transition && step <= parent_step) {
->>>>>>> 5d973f8e
 			trace!(target: "engine", "Multiple blocks proposed for step {}.", parent_step);
 			self.validators.report_malicious(header.author(), header.number(), Default::default());
 			Err(EngineError::DoubleVote(header.author().clone()))?;
