--- conflicted
+++ resolved
@@ -75,45 +75,7 @@
 fn setup_rpc_server(apis: Vec<&str>, deps: &Dependencies) -> Server {
 	let apis = rpc_apis::from_str(apis);
 	let server = Server::new();
-<<<<<<< HEAD
-	let mut modules = BTreeMap::new();
-	for api in apis.into_iter() {
-		match api {
-			"web3" => {
-				modules.insert("web3".to_owned(), "1.0".to_owned());
-				server.add_delegate(Web3Client::new().to_delegate());
-			},
-			"net" => {
-				modules.insert("net".to_owned(), "1.0".to_owned());
-				server.add_delegate(NetClient::new(&deps.sync).to_delegate());
-			},
-			"eth" => {
-				modules.insert("eth".to_owned(), "1.0".to_owned());
-				server.add_delegate(EthClient::new(&deps.client, &deps.sync, &deps.secret_store, &deps.miner, &deps.external_miner).to_delegate());
-				server.add_delegate(EthFilterClient::new(&deps.client, &deps.miner).to_delegate());
-			},
-			"personal" => {
-				modules.insert("personal".to_owned(), "1.0".to_owned());
-				server.add_delegate(PersonalClient::new(&deps.secret_store, &deps.client, &deps.miner).to_delegate())
-			},
-			"ethcore" => {
-				modules.insert("ethcore".to_owned(), "1.0".to_owned());
-				server.add_delegate(EthcoreClient::new(&deps.client, &deps.miner, deps.logger.clone(), deps.settings.clone()).to_delegate())
-			},
-			"traces" => {
-				modules.insert("traces".to_owned(), "1.0".to_owned());
-				server.add_delegate(TracesClient::new(&deps.client).to_delegate())
-			},
-			_ => {
-				die!("{}: Invalid API name to be enabled.", api);
-			},
-		}
-	}
-	server.add_delegate(RpcClient::new(modules).to_delegate());
-	server
-=======
 	rpc_apis::setup_rpc(server, deps.apis.clone(), rpc_apis::ApiSet::List(apis))
->>>>>>> e1709165
 }
 
 #[cfg(not(feature = "rpc"))]
