--- conflicted
+++ resolved
@@ -199,18 +199,6 @@
 	pub remote: parity_reactor::Remote,
 }
 
-<<<<<<< HEAD
-impl Dependencies for FullDependencies {
-	type Notifier = ClientNotifier;
-
-	fn activity_notifier(&self) -> ClientNotifier {
-		ClientNotifier {
-			client: self.client.clone(),
-		}
-	}
-
-	fn extend_with_set(&self, handler: &mut MetaIoHandler<Metadata, Middleware>, apis: &[Api]) {
-=======
 impl FullDependencies {
 	fn extend_api<T: core::Middleware<Metadata>>(
 		&self,
@@ -218,7 +206,6 @@
 		apis: &[Api],
 		for_generic_pubsub: bool,
 	) {
->>>>>>> 5d973f8e
 		use parity_rpc::v1::*;
 
 		macro_rules! add_signing_methods {
